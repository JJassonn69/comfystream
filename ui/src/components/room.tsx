"use client";

import { PeerConnector } from "@/components/peer";
import { StreamConfig, StreamSettings, DEFAULT_CONFIG } from "@/components/settings";
import { Webcam } from "@/components/webcam";
import { usePeerContext } from "@/context/peer-context";
import { useCallback, useEffect, useRef, useState } from "react";
import { toast } from "sonner";
import {
  Tooltip,
  TooltipContent,
  TooltipProvider,
  TooltipTrigger,
} from "@/components/ui/tooltip";
import { ControlPanelsContainer } from "@/components/control-panels-container";
import { StreamControl } from "@/components/stream-control";

// Custom hook for managing toast lifecycle
function useToast() {
  const toastIdRef = useRef<string | number | undefined>(undefined);
  
  const showToast = useCallback((message: string, type: 'loading' | 'success' | 'error' = 'loading') => {
    // Always dismiss previous toast first
    if (toastIdRef.current) {
      toast.dismiss(toastIdRef.current);
    }
    
    // Create new toast based on type
    let id;
    if (type === 'loading') {
      id = toast.loading(message);
    } else if (type === 'success') {
      id = toast.success(message);
    } else if (type === 'error') {
      id = toast.error(message);
    }
    
    toastIdRef.current = id;
    return id;
  }, []);
  
  const dismissToast = useCallback(() => {
    if (toastIdRef.current) {
      toast.dismiss(toastIdRef.current);
      toastIdRef.current = undefined;
    }
  }, []);
  
  return { showToast, dismissToast, toastId: toastIdRef };
}

interface MediaStreamPlayerProps {
  stream: MediaStream;
  resolution: { width: number; height: number };
}

function MediaStreamPlayer({ stream, resolution, onFrame }: MediaStreamPlayerProps & { onFrame?: () => void }) {
  const videoRef = useRef<HTMLVideoElement>(null);
  const [needsPlayButton, setNeedsPlayButton] = useState(false);
  const frameCheckRef = useRef<number | null>(null);
  const lastTimeRef = useRef<number>(0);

  useEffect(() => {
    if (!videoRef.current || !stream) return;

    const video = videoRef.current;
    video.srcObject = stream;
    setNeedsPlayButton(false);

    // Add frame detection if needed
    if (onFrame) {
      // Use requestAnimationFrame for more frequent checks
      const checkFrame = (time: number) => {
        // If the video's currentTime has changed, we have a new frame
        if (video.currentTime !== lastTimeRef.current) {
          lastTimeRef.current = video.currentTime;
          onFrame();
        }
        
        frameCheckRef.current = requestAnimationFrame(checkFrame);
      };
      
      frameCheckRef.current = requestAnimationFrame(checkFrame);
      
      return () => {
        if (frameCheckRef.current !== null) {
          cancelAnimationFrame(frameCheckRef.current);
          frameCheckRef.current = null;
        }
      };
    }

    // Handle autoplay
    const playStream = async () => {
      try {
        // Only attempt to play if the video element exists and has a valid srcObject
        if (video && video.srcObject) {
          await video.play();
          setNeedsPlayButton(false);
        }
      } catch (error) {
        // Log error but don't throw - this is likely due to browser autoplay policy
        console.warn("Autoplay prevented:", error);
        setNeedsPlayButton(true);
      }
    };
    playStream();

    return () => {
      if (video) {
        video.srcObject = null;
        video.pause();
      }
      
      if (frameCheckRef.current !== null) {
        cancelAnimationFrame(frameCheckRef.current);
        frameCheckRef.current = null;
      }
    };
  }, [stream, onFrame]);

  const handlePlayClick = async () => {
    try {
      if (videoRef.current) {
        await videoRef.current.play();
        setNeedsPlayButton(false);
      }
    } catch (error) {
      console.warn("Manual play failed:", error);
    }
  };

  return (
    <div 
      className="relative w-full h-full" 
      style={{ aspectRatio: `${resolution.width}/${resolution.height}` }}
    >
      <video
        ref={videoRef}
        autoPlay
        playsInline
        className="w-full h-full object-contain"
      />
      {needsPlayButton && (
        <div className="absolute inset-0 flex items-center justify-center bg-black/50">
          <button
            onClick={handlePlayClick}
            className="px-4 py-2 bg-white text-black rounded-md hover:bg-gray-200 transition-colors"
          >
            Click to Play
          </button>
        </div>
      )}
    </div>
  );
}

interface StageProps {
  connected: boolean;
  onStreamReady: () => void;
<<<<<<< HEAD
  backendUrl: string;
}

function Stage({ connected, onStreamReady, backendUrl }: StageProps) {
=======
  onComfyUIReady: () => void;
  resolution: { width: number; height: number };
}

function Stage({ connected, onStreamReady, onComfyUIReady, resolution }: StageProps) {
>>>>>>> fe4d733b
  const { remoteStream, peerConnection } = usePeerContext();
  const [frameRate, setFrameRate] = useState<number>(0);
  // Add state and refs for tracking frames
  const [isComfyUIReady, setIsComfyUIReady] = useState<boolean>(false);
  const frameCountRef = useRef<number>(0);
  const frameReadyReported = useRef<boolean>(false);
  
  // The number of frames to wait before considering ComfyUI ready
  // WARMUP_RUNS is 5, we add a small buffer
  const READY_FRAME_THRESHOLD = 6;

  // Handle frame counting
  const handleFrame = useCallback(() => {
    if (isComfyUIReady || frameReadyReported.current) return;
    
    frameCountRef.current += 1;
    console.log(`[Stage] Frame ${frameCountRef.current} received`);
    
    // Check if we've passed the dummy frames threshold
    if (frameCountRef.current >= READY_FRAME_THRESHOLD && !frameReadyReported.current) {
      console.log(`[Stage] Received ${frameCountRef.current} frames, considering ComfyUI ready`);
      frameReadyReported.current = true;
      setIsComfyUIReady(true);
      onComfyUIReady(); // Notify parent when ComfyUI is ready
    }
  }, [isComfyUIReady, onComfyUIReady]);

  useEffect(() => {
    if (!connected || !remoteStream) {
      // Reset counters when disconnected
      frameCountRef.current = 0;
      frameReadyReported.current = false;
      setIsComfyUIReady(false);
      return;
    }

    onStreamReady();

    // Track frame rate with getStats API
    const interval = setInterval(() => {
      if (peerConnection) {
        peerConnection.getStats().then((stats) => {
          stats.forEach((report) => {
            if (report.type === "inbound-rtp" && report.kind === "video") {
              const currentFrameRate = report.framesPerSecond;
              if (currentFrameRate) {
                setFrameRate(Math.round(currentFrameRate));
              }
            }
          });
        });
      }
    }, 1000);

    return () => clearInterval(interval);
  }, [connected, remoteStream, peerConnection, onStreamReady]);

  if (!connected || !remoteStream) {
    return (
      <>
        <video 
          className="w-full h-full object-cover" 
          autoPlay 
          loop 
          playsInline
          style={{ aspectRatio: `${resolution.width}/${resolution.height}` }}
        >
          <source src="/loading.mp4" type="video/mp4" />
        </video>
      </>
    );
  }

  const hasVideo = remoteStream.getVideoTracks().length > 0;

  return (
    <div 
      className="relative w-full h-full"
      style={{ aspectRatio: `${resolution.width}/${resolution.height}` }}
    >
      <MediaStreamPlayer 
        stream={remoteStream} 
        resolution={resolution} 
        onFrame={handleFrame}
      />
      
      {/* Show warm-up overlay when we have a stream but ComfyUI isn't ready yet */}
      {hasVideo && !isComfyUIReady && (
        <div className="absolute inset-0 flex items-center justify-center bg-black/30">
          <div className="flex flex-col items-center space-y-3 bg-black/50 p-4 rounded-lg">
            <div className="animate-spin rounded-full h-10 w-10 border-t-2 border-b-2 border-white"></div>
            <p className="text-white text-center">ComfyUI is warming up...<br/>This may take a few minutes</p>
          </div>
        </div>
      )}
      
      {hasVideo && (
        <div className="absolute top-2 right-2 bg-black/50 text-white px-2 py-1 rounded text-sm">
          <TooltipProvider>
            <Tooltip>
              <TooltipTrigger>{frameRate} FPS</TooltipTrigger>
              <TooltipContent>
                <p>This is the FPS of the output stream.</p>
              </TooltipContent>
            </Tooltip>
          </TooltipProvider>
        </div>
      )}
      {/* Add StreamControlIcon at the bottom right corner of the video box */}
      <StreamControl backendUrl={backendUrl} />
    </div>
  );
}

/**
 * Creates a room component for the user to stream their webcam to ComfyStream and
 * see the output stream.
 */
export const Room = () => {
  const [connect, setConnect] = useState<boolean>(false);
  const [isConnected, setIsConnected] = useState<boolean>(false);
  const [isStreamSettingsOpen, setIsStreamSettingsOpen] =
    useState<boolean>(true);
  const [localStream, setLocalStream] = useState<MediaStream | null>(null);
  
  // Use the custom toast hook
  const { showToast, dismissToast, toastId } = useToast();
  
  // Add state to track if ComfyUI is ready
  const [isComfyUIReady, setIsComfyUIReady] = useState<boolean>(false);

  const [config, setConfig] = useState<StreamConfig>({
    ...DEFAULT_CONFIG,
    streamUrl: "",
    frameRate: 0,
    selectedVideoDeviceId: "",
    selectedAudioDeviceId: "",
    prompts: null,
  });

  const connectingRef = useRef(false);

  const onStreamReady = useCallback((stream: MediaStream) => {
    setLocalStream(stream);
  }, []);

  const onRemoteStreamReady = useCallback(() => {
    // Update toast to indicate waiting for ComfyUI to initialize
    showToast("Stream connected, waiting for ComfyUI to initialize...", "loading");
  }, [showToast]);

  // Add a handler for when ComfyUI is ready (will be passed to Stage component)
  const onComfyUIReady = useCallback(() => {
    // Update toast to indicate ComfyUI is ready
    showToast("ComfyUI is ready!", "success");
    setIsComfyUIReady(true);
  }, [showToast]);

  const onStreamConfigSave = useCallback((config: StreamConfig) => {
    setConfig(config);
    
    // If resolution changed, we need to restart the stream
    if (localStream && 
        (config.resolution.width !== DEFAULT_CONFIG.resolution.width || 
         config.resolution.height !== DEFAULT_CONFIG.resolution.height)) {
      console.log(`[Room] Resolution changed to ${config.resolution.width}x${config.resolution.height}, restarting stream`);
    }
  }, [localStream]);

  useEffect(() => {
    if (connectingRef.current) return;

    if (!config.streamUrl) {
      setConnect(false);
      // Reset ComfyUI ready state when disconnecting
      setIsComfyUIReady(false);
      // Dismiss any existing toast
      dismissToast();
    } else {
      setConnect(true);
<<<<<<< HEAD

      const id = toast.loading("Starting stream...");
      setLoadingToastId(id);
    }

    connectingRef.current = false;
  }, [config.streamUrl]);
=======
      showToast("Starting stream...", "loading");
      connectingRef.current = true;
    }
  }, [config.streamUrl, showToast, dismissToast]);
>>>>>>> fe4d733b

  const handleConnected = useCallback(() => {
    setIsConnected(true);
    connectingRef.current = false;
  }, []);

  const handleDisconnected = useCallback(() => {
    setIsConnected(false);
    setIsComfyUIReady(false);
    showToast("Stream disconnected", "error");
  }, [showToast]);

  return (
    <main className="fixed inset-0 overflow-hidden overscroll-none">
      <meta
        name="viewport"
        content="width=device-width, initial-scale=1.0, maximum-scale=1.0, user-scalable=no"
      />
      <div className="fixed inset-0 z-[-1] bg-cover bg-[black]">
        <PeerConnector
          url={config.streamUrl}
          prompts={config.prompts ?? null}
          connect={connect}
          onConnected={handleConnected}
          onDisconnected={handleDisconnected}
          localStream={localStream}
          resolution={config.resolution}
        >
          <div className="min-h-[100dvh] flex flex-col items-center justify-center md:justify-start">
            <div className="w-full max-h-[100dvh] flex flex-col md:flex-row landscape:flex-row justify-center items-center lg:space-x-4 md:pt-[10vh]">
              {/* Output stream */}
              <div 
                className="relative w-full max-w-[100vw] sm:max-w-[640px] md:max-w-[512px] flex justify-center items-center bg-slate-900 sm:border-[2px] md:border-0 lg:border-2 rounded-md overflow-hidden"
                style={{
                  aspectRatio: `${config.resolution.width}/${config.resolution.height}`,
                }}
              >
                <Stage
                  connected={isConnected}
                  onStreamReady={onRemoteStreamReady}
<<<<<<< HEAD
                  backendUrl={config.streamUrl || ""}
=======
                  onComfyUIReady={onComfyUIReady}
                  resolution={config.resolution}
>>>>>>> fe4d733b
                />
                {/* Thumbnail (mobile) */}
                <div className="absolute bottom-[8px] right-[8px] w-[70px] h-[70px] sm:w-[90px] sm:h-[90px] bg-slate-800 block md:hidden overflow-hidden">
                  <Webcam
                    onStreamReady={onStreamReady}
                    deviceId={config.selectedVideoDeviceId}
                    frameRate={config.frameRate}
                    selectedAudioDeviceId={config.selectedAudioDeviceId}
                    resolution={config.resolution}
                  />
                </div>
              </div>
              {/* Input stream (desktop) */}
              <div 
                className="hidden md:flex w-full sm:w-full md:w-full max-w-[512px] flex justify-center items-center lg:border-2 lg:rounded-md bg-slate-800 overflow-hidden"
                style={{
                  aspectRatio: `${config.resolution.width}/${config.resolution.height}`,
                }}
              >
                <Webcam
                  onStreamReady={onStreamReady}
                  deviceId={config.selectedVideoDeviceId}
                  frameRate={config.frameRate}
                  selectedAudioDeviceId={config.selectedAudioDeviceId}
                  resolution={config.resolution}
                />
              </div>
            </div>

            {isConnected && isComfyUIReady && <ControlPanelsContainer />}

            <StreamSettings
              open={isStreamSettingsOpen}
              onOpenChange={setIsStreamSettingsOpen}
              onSave={onStreamConfigSave}
            />
          </div>
        </PeerConnector>
      </div>
    </main>
  );
};<|MERGE_RESOLUTION|>--- conflicted
+++ resolved
@@ -158,18 +158,12 @@
 interface StageProps {
   connected: boolean;
   onStreamReady: () => void;
-<<<<<<< HEAD
+  onComfyUIReady: () => void;
+  resolution: { width: number; height: number };
   backendUrl: string;
 }
 
-function Stage({ connected, onStreamReady, backendUrl }: StageProps) {
-=======
-  onComfyUIReady: () => void;
-  resolution: { width: number; height: number };
-}
-
-function Stage({ connected, onStreamReady, onComfyUIReady, resolution }: StageProps) {
->>>>>>> fe4d733b
+function Stage({ connected, onStreamReady, onComfyUIReady, resolution, backendUrl }: StageProps) {
   const { remoteStream, peerConnection } = usePeerContext();
   const [frameRate, setFrameRate] = useState<number>(0);
   // Add state and refs for tracking frames
@@ -350,20 +344,10 @@
       dismissToast();
     } else {
       setConnect(true);
-<<<<<<< HEAD
-
-      const id = toast.loading("Starting stream...");
-      setLoadingToastId(id);
-    }
-
-    connectingRef.current = false;
-  }, [config.streamUrl]);
-=======
       showToast("Starting stream...", "loading");
       connectingRef.current = true;
     }
   }, [config.streamUrl, showToast, dismissToast]);
->>>>>>> fe4d733b
 
   const handleConnected = useCallback(() => {
     setIsConnected(true);
@@ -404,12 +388,9 @@
                 <Stage
                   connected={isConnected}
                   onStreamReady={onRemoteStreamReady}
-<<<<<<< HEAD
                   backendUrl={config.streamUrl || ""}
-=======
                   onComfyUIReady={onComfyUIReady}
                   resolution={config.resolution}
->>>>>>> fe4d733b
                 />
                 {/* Thumbnail (mobile) */}
                 <div className="absolute bottom-[8px] right-[8px] w-[70px] h-[70px] sm:w-[90px] sm:h-[90px] bg-slate-800 block md:hidden overflow-hidden">
