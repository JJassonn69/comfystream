--- conflicted
+++ resolved
@@ -4,25 +4,18 @@
 import logging
 import os
 import sys
-<<<<<<< HEAD
 import time
 import secrets
-
-=======
->>>>>>> fe4d733b
 import torch
 
 # Initialize CUDA before any other imports to prevent core dump.
 if torch.cuda.is_available():
     torch.cuda.init()
 
-<<<<<<< HEAD
 
 from aiohttp import web, MultipartWriter
 from aiohttp_cors import setup as setup_cors, ResourceOptions
-=======
 from aiohttp import web
->>>>>>> fe4d733b
 from aiortc import (
     MediaStreamTrack,
     RTCConfiguration,
@@ -36,14 +29,8 @@
 from aiortc.rtcrtpsender import RTCRtpSender
 from comfystream.pipeline import Pipeline
 from twilio.rest import Client
-<<<<<<< HEAD
-from utils import patch_loop_datagram, add_prefix_to_app_routes, FPSMeter
-from metrics import MetricsManager, StreamStatsManager
-from frame_buffer import FrameBuffer
-=======
 from comfystream.server.utils import patch_loop_datagram, add_prefix_to_app_routes, FPSMeter
 from comfystream.server.metrics import MetricsManager, StreamStatsManager
->>>>>>> fe4d733b
 import time
 
 logger = logging.getLogger(__name__)
@@ -122,6 +109,15 @@
         count for FPS calculation and return the processed frame to the client.
         """
         processed_frame = await self.pipeline.get_processed_video_frame()
+
+                # Update the frame buffer with the processed frame
+        try:
+            from frame_buffer import FrameBuffer
+            frame_buffer = FrameBuffer.get_instance()
+            frame_buffer.update_frame(processed_frame)
+        except Exception as e:
+            # Don't let frame buffer errors affect the main pipeline
+            print(f"Error updating frame buffer: {e}")
 
         # Increment the frame count to calculate FPS.
         await self.fps_meter.increment_frame_count()
